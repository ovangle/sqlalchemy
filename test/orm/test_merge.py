from test.lib.testing import assert_raises, assert_raises_message
import sqlalchemy as sa
from sqlalchemy import Integer, PickleType, String
import operator
from test.lib import testing
from sqlalchemy.util import OrderedSet
from sqlalchemy.orm import mapper, relationship, create_session, \
    PropComparator, synonym, comparable_property, sessionmaker, \
    attributes, Session
from sqlalchemy.orm.collections import attribute_mapped_collection
from sqlalchemy.orm.interfaces import MapperOption
from test.lib.testing import eq_, ne_
from test.orm import _base, _fixtures
<<<<<<< HEAD
from sqlalchemy.test.schema import Table, Column
from sqlalchemy import event
=======
from test.lib.schema import Table, Column
>>>>>>> fd4f3964

class MergeTest(_fixtures.FixtureTest):
    """Session.merge() functionality"""

    run_inserts = None

    def on_load_tracker(self, cls, canary=None):
        if canary is None:
            def canary(instance):
                canary.called += 1
            canary.called = 0

        event.listen(canary, 'on_load', cls)

        return canary

    @testing.resolve_artifact_names
    def test_transient_to_pending(self):
        mapper(User, users)
        sess = create_session()
        on_load = self.on_load_tracker(User)

        u = User(id=7, name='fred')
        eq_(on_load.called, 0)
        u2 = sess.merge(u)
        eq_(on_load.called, 1)
        assert u2 in sess
        eq_(u2, User(id=7, name='fred'))
        sess.flush()
        sess.expunge_all()
        eq_(sess.query(User).first(), User(id=7, name='fred'))

    @testing.resolve_artifact_names
    def test_transient_to_pending_no_pk(self):
        """test that a transient object with no PK attribute doesn't trigger a needless load."""
        mapper(User, users)
        sess = create_session()
        u = User(name='fred')
        def go():
            sess.merge(u)
        self.assert_sql_count(testing.db, go, 0)
        
    @testing.resolve_artifact_names
    def test_transient_to_pending_collection(self):
        mapper(User, users, properties={
            'addresses': relationship(Address, backref='user',
                                  collection_class=OrderedSet)})
        mapper(Address, addresses)
        on_load = self.on_load_tracker(User)
        self.on_load_tracker(Address, on_load)

        u = User(id=7, name='fred', addresses=OrderedSet([
            Address(id=1, email_address='fred1'),
            Address(id=2, email_address='fred2'),
            ]))
        eq_(on_load.called, 0)

        sess = create_session()
        sess.merge(u)
        eq_(on_load.called, 3)

        merged_users = [e for e in sess if isinstance(e, User)]
        eq_(len(merged_users), 1)
        assert merged_users[0] is not u

        sess.flush()
        sess.expunge_all()

        eq_(sess.query(User).one(),
            User(id=7, name='fred', addresses=OrderedSet([
                Address(id=1, email_address='fred1'),
                Address(id=2, email_address='fred2'),
            ]))
        )

    @testing.resolve_artifact_names
    def test_transient_to_persistent(self):
        mapper(User, users)
        on_load = self.on_load_tracker(User)

        sess = create_session()
        u = User(id=7, name='fred')
        sess.add(u)
        sess.flush()
        sess.expunge_all()

        eq_(on_load.called, 0)

        _u2 = u2 = User(id=7, name='fred jones')
        eq_(on_load.called, 0)
        u2 = sess.merge(u2)
        assert u2 is not _u2
        eq_(on_load.called, 1)
        sess.flush()
        sess.expunge_all()
        eq_(sess.query(User).first(), User(id=7, name='fred jones'))
        eq_(on_load.called, 2)

    @testing.resolve_artifact_names
    def test_transient_to_persistent_collection(self):
        mapper(User, users, properties={
            'addresses':relationship(Address,
                        backref='user',
                        collection_class=OrderedSet,
                                order_by=addresses.c.id,
                                 cascade="all, delete-orphan")
        })
        mapper(Address, addresses)

        on_load = self.on_load_tracker(User)
        self.on_load_tracker(Address, on_load)

        u = User(id=7, name='fred', addresses=OrderedSet([
            Address(id=1, email_address='fred1'),
            Address(id=2, email_address='fred2'),
        ]))
        sess = create_session()
        sess.add(u)
        sess.flush()
        sess.expunge_all()

        eq_(on_load.called, 0)

        u = User(id=7, name='fred', addresses=OrderedSet([
            Address(id=3, email_address='fred3'),
            Address(id=4, email_address='fred4'),
        ]))

        u = sess.merge(u)

        # 1. merges User object.  updates into session.
        # 2.,3. merges Address ids 3 & 4, saves into session.
        # 4.,5. loads pre-existing elements in "addresses" collection,
        # marks as deleted, Address ids 1 and 2.
        eq_(on_load.called, 5)

        eq_(u,
            User(id=7, name='fred', addresses=OrderedSet([
                Address(id=3, email_address='fred3'),
                Address(id=4, email_address='fred4'),
            ]))
        )
        sess.flush()
        sess.expunge_all()
        eq_(sess.query(User).one(),
            User(id=7, name='fred', addresses=OrderedSet([
                Address(id=3, email_address='fred3'),
                Address(id=4, email_address='fred4'),
            ]))
        )

    @testing.resolve_artifact_names
    def test_detached_to_persistent_collection(self):
        mapper(User, users, properties={
            'addresses':relationship(Address,
                                 backref='user',
                                 order_by=addresses.c.id,
                                 collection_class=OrderedSet)})
        mapper(Address, addresses)
        on_load = self.on_load_tracker(User)
        self.on_load_tracker(Address, on_load)

        a = Address(id=1, email_address='fred1')
        u = User(id=7, name='fred', addresses=OrderedSet([
            a,
            Address(id=2, email_address='fred2'),
        ]))
        sess = create_session()
        sess.add(u)
        sess.flush()
        sess.expunge_all()

        u.name='fred jones'
        u.addresses.add(Address(id=3, email_address='fred3'))
        u.addresses.remove(a)

        eq_(on_load.called, 0)
        u = sess.merge(u)
        eq_(on_load.called, 4)
        sess.flush()
        sess.expunge_all()

        eq_(sess.query(User).first(),
            User(id=7, name='fred jones', addresses=OrderedSet([
                Address(id=2, email_address='fred2'),
                Address(id=3, email_address='fred3')])))

    @testing.resolve_artifact_names
    def test_unsaved_cascade(self):
        """Merge of a transient entity with two child transient entities, with a bidirectional relationship."""

        mapper(User, users, properties={
            'addresses':relationship(mapper(Address, addresses),
                                 cascade="all", backref="user")
        })
        on_load = self.on_load_tracker(User)
        self.on_load_tracker(Address, on_load)
        sess = create_session()

        u = User(id=7, name='fred')
        a1 = Address(email_address='foo@bar.com')
        a2 = Address(email_address='hoho@bar.com')
        u.addresses.append(a1)
        u.addresses.append(a2)

        u2 = sess.merge(u)
        eq_(on_load.called, 3)

        eq_(u,
            User(id=7, name='fred', addresses=[
              Address(email_address='foo@bar.com'),
              Address(email_address='hoho@bar.com')]))
        eq_(u2,
            User(id=7, name='fred', addresses=[
              Address(email_address='foo@bar.com'),
              Address(email_address='hoho@bar.com')]))

        sess.flush()
        sess.expunge_all()
        u2 = sess.query(User).get(7)

        eq_(u2, User(id=7, name='fred', addresses=[
            Address(email_address='foo@bar.com'),
            Address(email_address='hoho@bar.com')]))
        eq_(on_load.called, 6)

    @testing.resolve_artifact_names
    def test_merge_empty_attributes(self):
        mapper(User, dingalings)
        
        sess = create_session()
        
        # merge empty stuff.  goes in as NULL.
        # not sure what this was originally trying to 
        # test.
        u1 = sess.merge(User(id=1))
        sess.flush()
        assert u1.data is None

        # save another user with "data"
        u2 = User(id=2, data="foo")
        sess.add(u2)
        sess.flush()
        
        # merge User on u2's pk with
        # no "data".
        # value isn't whacked from the destination
        # dict.
        u3 = sess.merge(User(id=2))
        eq_(u3.__dict__['data'], "foo")
        
        # make a change.
        u3.data = 'bar'
        
        # merge another no-"data" user.
        # attribute maintains modified state.
        # (usually autoflush would have happened
        # here anyway).
        u4 = sess.merge(User(id=2))
        eq_(u3.__dict__['data'], "bar")

        sess.flush()
        # and after the flush.
        eq_(u3.data, "bar")

        # new row.
        u5 = User(id=3, data="foo")
        sess.add(u5)
        sess.flush()
        
        # blow it away from u5, but don't
        # mark as expired.  so it would just 
        # be blank.
        del u5.data
        
        # the merge adds expiry to the
        # attribute so that it loads.
        # not sure if I like this - it currently is needed
        # for test_pickled:PickleTest.test_instance_deferred_cols
        u6 = sess.merge(User(id=3))
        assert 'data' not in u6.__dict__
        assert u6.data == "foo"

        # set it to None.  this is actually
        # a change so gets preserved.
        u6.data = None
        u7 = sess.merge(User(id=3))
        assert u6.__dict__['data'] is None
        
        
    @testing.resolve_artifact_names
    def test_merge_irregular_collection(self):
        mapper(User, users, properties={
            'addresses': relationship(
                mapper(Address, addresses),
                backref='user',
                collection_class=attribute_mapped_collection('email_address')),
            })
        u1 = User(id=7, name='fred')
        u1.addresses['foo@bar.com'] = Address(email_address='foo@bar.com')
        sess = create_session()
        sess.merge(u1)
        sess.flush()
        assert u1.addresses.keys() == ['foo@bar.com']

    @testing.resolve_artifact_names
    def test_attribute_cascade(self):
        """Merge of a persistent entity with two child persistent entities."""

        mapper(User, users, properties={
            'addresses':relationship(mapper(Address, addresses), backref='user')
        })
        on_load = self.on_load_tracker(User)
        self.on_load_tracker(Address, on_load)

        sess = create_session()

        # set up data and save
        u = User(id=7, name='fred', addresses=[
            Address(email_address='foo@bar.com'),
            Address(email_address = 'hoho@la.com')])
        sess.add(u)
        sess.flush()

        # assert data was saved
        sess2 = create_session()
        u2 = sess2.query(User).get(7)
        eq_(u2,
            User(id=7, name='fred', addresses=[
              Address(email_address='foo@bar.com'),
              Address(email_address='hoho@la.com')]))

        # make local changes to data
        u.name = 'fred2'
        u.addresses[1].email_address = 'hoho@lalala.com'

        eq_(on_load.called, 3)

        # new session, merge modified data into session
        sess3 = create_session()
        u3 = sess3.merge(u)
        eq_(on_load.called, 6)

        # ensure local changes are pending
        eq_(u3, User(id=7, name='fred2', addresses=[
            Address(email_address='foo@bar.com'),
            Address(email_address='hoho@lalala.com')]))

        # save merged data
        sess3.flush()

        # assert modified/merged data was saved
        sess.expunge_all()
        u = sess.query(User).get(7)
        eq_(u, User(id=7, name='fred2', addresses=[
            Address(email_address='foo@bar.com'),
            Address(email_address='hoho@lalala.com')]))
        eq_(on_load.called, 9)

        # merge persistent object into another session
        sess4 = create_session()
        u = sess4.merge(u)
        assert len(u.addresses)
        for a in u.addresses:
            assert a.user is u
        def go():
            sess4.flush()
        # no changes; therefore flush should do nothing
        self.assert_sql_count(testing.db, go, 0)
        eq_(on_load.called, 12)

        # test with "dontload" merge
        sess5 = create_session()
        u = sess5.merge(u, load=False)
        assert len(u.addresses)
        for a in u.addresses:
            assert a.user is u
        def go():
            sess5.flush()
        # no changes; therefore flush should do nothing
        # but also, load=False wipes out any difference in committed state,
        # so no flush at all
        self.assert_sql_count(testing.db, go, 0)
        eq_(on_load.called, 15)

        sess4 = create_session()
        u = sess4.merge(u, load=False)
        # post merge change
        u.addresses[1].email_address='afafds'
        def go():
            sess4.flush()
        # afafds change flushes
        self.assert_sql_count(testing.db, go, 1)
        eq_(on_load.called, 18)

        sess5 = create_session()
        u2 = sess5.query(User).get(u.id)
        eq_(u2.name, 'fred2')
        eq_(u2.addresses[1].email_address, 'afafds')
        eq_(on_load.called, 21)

    @testing.resolve_artifact_names
    def test_no_relationship_cascade(self):
        """test that merge doesn't interfere with a relationship()
           target that specifically doesn't include 'merge' cascade.
        """
        mapper(Address, addresses, properties={
            'user':relationship(User, cascade="save-update")
        })
        mapper(User, users)
        sess = create_session()
        u1 = User(name="fred")
        a1 = Address(email_address="asdf", user=u1)
        sess.add(a1)
        sess.flush()
        
        a2 = Address(id=a1.id, email_address="bar", user=User(name="hoho"))
        a2 = sess.merge(a2)
        sess.flush()
        
        # no expire of the attribute
        
        assert a2.__dict__['user'] is u1
        
        # merge succeeded
        eq_(
            sess.query(Address).all(),
            [Address(id=a1.id, email_address="bar")]
        )
        
        # didn't touch user
        eq_(
            sess.query(User).all(),
            [User(name="fred")]
        )
        
    @testing.resolve_artifact_names
    def test_one_to_many_cascade(self):

        mapper(User, users, properties={
            'addresses':relationship(mapper(Address, addresses))})

        on_load = self.on_load_tracker(User)
        self.on_load_tracker(Address, on_load)

        sess = create_session()
        u = User(name='fred')
        a1 = Address(email_address='foo@bar')
        a2 = Address(email_address='foo@quux')
        u.addresses.extend([a1, a2])

        sess.add(u)
        sess.flush()

        eq_(on_load.called, 0)

        sess2 = create_session()
        u2 = sess2.query(User).get(u.id)
        eq_(on_load.called, 1)

        u.addresses[1].email_address = 'addr 2 modified'
        sess2.merge(u)
        eq_(u2.addresses[1].email_address, 'addr 2 modified')
        eq_(on_load.called, 3)

        sess3 = create_session()
        u3 = sess3.query(User).get(u.id)
        eq_(on_load.called, 4)

        u.name = 'also fred'
        sess3.merge(u)
        eq_(on_load.called, 6)
        eq_(u3.name, 'also fred')

    @testing.resolve_artifact_names
    def test_many_to_one_cascade(self):
        mapper(Address, addresses, properties={
            'user':relationship(User)
        })
        mapper(User, users)
        
        u1 = User(id=1, name="u1")
        a1 =Address(id=1, email_address="a1", user=u1)
        u2 = User(id=2, name="u2")
        
        sess = create_session()
        sess.add_all([a1, u2])
        sess.flush()
        
        a1.user = u2
        
        sess2 = create_session()
        a2 = sess2.merge(a1)
        eq_(
            attributes.get_history(a2, 'user'), 
            ([u2], (), [attributes.PASSIVE_NO_RESULT])
        )
        assert a2 in sess2.dirty
        
        sess.refresh(a1)
        
        sess2 = create_session()
        a2 = sess2.merge(a1, load=False)
        eq_(
            attributes.get_history(a2, 'user'), 
            ((), [u1], ())
        )
        assert a2 not in sess2.dirty
        
    @testing.resolve_artifact_names
    def test_many_to_many_cascade(self):

        mapper(Order, orders, properties={
            'items':relationship(mapper(Item, items), secondary=order_items)})

        on_load = self.on_load_tracker(Order)
        self.on_load_tracker(Item, on_load)

        sess = create_session()

        i1 = Item()
        i1.description='item 1'

        i2 = Item()
        i2.description = 'item 2'

        o = Order()
        o.description = 'order description'
        o.items.append(i1)
        o.items.append(i2)

        sess.add(o)
        sess.flush()

        eq_(on_load.called, 0)

        sess2 = create_session()
        o2 = sess2.query(Order).get(o.id)
        eq_(on_load.called, 1)

        o.items[1].description = 'item 2 modified'
        sess2.merge(o)
        eq_(o2.items[1].description, 'item 2 modified')
        eq_(on_load.called,  3)

        sess3 = create_session()
        o3 = sess3.query(Order).get(o.id)
        eq_( on_load.called, 4)

        o.description = 'desc modified'
        sess3.merge(o)
        eq_(on_load.called, 6)
        eq_(o3.description, 'desc modified')

    @testing.resolve_artifact_names
    def test_one_to_one_cascade(self):

        mapper(User, users, properties={
            'address':relationship(mapper(Address, addresses),uselist = False)
        })
        on_load = self.on_load_tracker(User)
        self.on_load_tracker(Address, on_load)
        sess = create_session()

        u = User()
        u.id = 7
        u.name = "fred"
        a1 = Address()
        a1.email_address='foo@bar.com'
        u.address = a1

        sess.add(u)
        sess.flush()

        eq_(on_load.called, 0)

        sess2 = create_session()
        u2 = sess2.query(User).get(7)
        eq_(on_load.called, 1)
        u2.name = 'fred2'
        u2.address.email_address = 'hoho@lalala.com'
        eq_(on_load.called, 2)

        u3 = sess.merge(u2)
        eq_(on_load.called, 2)
        assert u3 is u

    @testing.resolve_artifact_names
    def test_value_to_none(self):
        mapper(User, users, properties={
            'address':relationship(mapper(Address, addresses),uselist = False, backref='user')
        })
        sess = sessionmaker()()
        u = User(id=7, name="fred", address=Address(id=1, email_address='foo@bar.com'))
        sess.add(u)
        sess.commit()
        sess.close()
        
        u2 = User(id=7, name=None, address=None)
        u3 = sess.merge(u2)
        assert u3.name is None
        assert u3.address is None
        
        sess.close()
        
        a1 = Address(id=1, user=None)
        a2 = sess.merge(a1)
        assert a2.user is None
        
    @testing.resolve_artifact_names
    def test_transient_no_load(self):
        mapper(User, users)

        sess = create_session()
        u = User()
        assert_raises_message(sa.exc.InvalidRequestError, "load=False option does not support", sess.merge, u, load=False)

    @testing.resolve_artifact_names
    def test_dont_load_deprecated(self):
        mapper(User, users)

        sess = create_session()
        u = User(name='ed')
        sess.add(u)
        sess.flush()
        u = sess.query(User).first()
        sess.expunge(u)
        sess.execute(users.update().values(name='jack'))
        @testing.uses_deprecated("dont_load=True has been renamed")
        def go():
            u1 = sess.merge(u, dont_load=True)
            assert u1 in sess
            assert u1.name=='ed'
            assert u1 not in sess.dirty
        go()

    @testing.resolve_artifact_names
    def test_no_load_with_backrefs(self):
        """load=False populates relationships in both directions without requiring a load"""
        mapper(User, users, properties={
            'addresses':relationship(mapper(Address, addresses), backref='user')
        })

        u = User(id=7, name='fred', addresses=[
            Address(email_address='ad1'),
            Address(email_address='ad2')])
        sess = create_session()
        sess.add(u)
        sess.flush()
        sess.close()
        assert 'user' in u.addresses[1].__dict__

        sess = create_session()
        u2 = sess.merge(u, load=False)
        assert 'user' in u2.addresses[1].__dict__
        eq_(u2.addresses[1].user, User(id=7, name='fred'))

        sess.expire(u2.addresses[1], ['user'])
        assert 'user' not in u2.addresses[1].__dict__
        sess.close()

        sess = create_session()
        u = sess.merge(u2, load=False)
        assert 'user' not in u.addresses[1].__dict__
        eq_(u.addresses[1].user, User(id=7, name='fred'))


    @testing.resolve_artifact_names
    def test_dontload_with_eager(self):
        """

        This test illustrates that with load=False, we can't just copy the
        committed_state of the merged instance over; since it references
        collection objects which themselves are to be merged.  This
        committed_state would instead need to be piecemeal 'converted' to
        represent the correct objects.  However, at the moment I'd rather not
        support this use case; if you are merging with load=False, you're
        typically dealing with caching and the merged objects shouldnt be
        'dirty'.

        """
        mapper(User, users, properties={
            'addresses':relationship(mapper(Address, addresses))
        })
        sess = create_session()
        u = User()
        u.id = 7
        u.name = "fred"
        a1 = Address()
        a1.email_address='foo@bar.com'
        u.addresses.append(a1)

        sess.add(u)
        sess.flush()

        sess2 = create_session()
        u2 = sess2.query(User).options(sa.orm.joinedload('addresses')).get(7)

        sess3 = create_session()
        u3 = sess3.merge(u2, load=False)
        def go():
            sess3.flush()
        self.assert_sql_count(testing.db, go, 0)

    @testing.resolve_artifact_names
    def test_no_load_disallows_dirty(self):
        """load=False doesnt support 'dirty' objects right now

        (see test_no_load_with_eager()). Therefore lets assert it.

        """
        mapper(User, users)
        sess = create_session()
        u = User()
        u.id = 7
        u.name = "fred"
        sess.add(u)
        sess.flush()

        u.name = 'ed'
        sess2 = create_session()
        try:
            sess2.merge(u, load=False)
            assert False
        except sa.exc.InvalidRequestError, e:
            assert ("merge() with load=False option does not support "
                    "objects marked as 'dirty'.  flush() all changes on mapped "
                    "instances before merging with load=False.") in str(e)

        u2 = sess2.query(User).get(7)

        sess3 = create_session()
        u3 = sess3.merge(u2, load=False)
        assert not sess3.dirty
        def go():
            sess3.flush()
        self.assert_sql_count(testing.db, go, 0)


    @testing.resolve_artifact_names
    def test_no_load_sets_backrefs(self):
        mapper(User, users, properties={
            'addresses':relationship(mapper(Address, addresses),backref='user')})

        sess = create_session()
        u = User()
        u.id = 7
        u.name = "fred"
        a1 = Address()
        a1.email_address='foo@bar.com'
        u.addresses.append(a1)

        sess.add(u)
        sess.flush()

        assert u.addresses[0].user is u

        sess2 = create_session()
        u2 = sess2.merge(u, load=False)
        assert not sess2.dirty
        def go():
            assert u2.addresses[0].user is u2
        self.assert_sql_count(testing.db, go, 0)

    @testing.resolve_artifact_names
    def test_no_load_preserves_parents(self):
        """Merge with load=False does not trigger a 'delete-orphan' operation.

        merge with load=False sets attributes without using events.  this means
        the 'hasparent' flag is not propagated to the newly merged instance.
        in fact this works out OK, because the '_state.parents' collection on
        the newly merged instance is empty; since the mapper doesn't see an
        active 'False' setting in this collection when _is_orphan() is called,
        it does not count as an orphan (i.e. this is the 'optimistic' logic in
        mapper._is_orphan().)

        """
        mapper(User, users, properties={
            'addresses':relationship(mapper(Address, addresses),
                                 backref='user', cascade="all, delete-orphan")})
        sess = create_session()
        u = User()
        u.id = 7
        u.name = "fred"
        a1 = Address()
        a1.email_address='foo@bar.com'
        u.addresses.append(a1)
        sess.add(u)
        sess.flush()

        assert u.addresses[0].user is u

        sess2 = create_session()
        u2 = sess2.merge(u, load=False)
        assert not sess2.dirty
        a2 = u2.addresses[0]
        a2.email_address='somenewaddress'
        assert not sa.orm.object_mapper(a2)._is_orphan(
            sa.orm.attributes.instance_state(a2))
        sess2.flush()
        sess2.expunge_all()

        eq_(sess2.query(User).get(u2.id).addresses[0].email_address,
            'somenewaddress')

        # this use case is not supported; this is with a pending Address on
        # the pre-merged object, and we currently dont support 'dirty' objects
        # being merged with load=False.  in this case, the empty
        # '_state.parents' collection would be an issue, since the optimistic
        # flag is False in _is_orphan() for pending instances.  so if we start
        # supporting 'dirty' with load=False, this test will need to pass
        sess = create_session()
        u = sess.query(User).get(7)
        u.addresses.append(Address())
        sess2 = create_session()
        try:
            u2 = sess2.merge(u, load=False)
            assert False

            # if load=False is changed to support dirty objects, this code
            # needs to pass
            a2 = u2.addresses[0]
            a2.email_address='somenewaddress'
            assert not sa.orm.object_mapper(a2)._is_orphan(
                sa.orm.attributes.instance_state(a2))
            sess2.flush()
            sess2.expunge_all()
            eq_(sess2.query(User).get(u2.id).addresses[0].email_address,
                'somenewaddress')
        except sa.exc.InvalidRequestError, e:
            assert "load=False option does not support" in str(e)

    @testing.resolve_artifact_names
    def test_synonym_comparable(self):
        class User(object):

           class Comparator(PropComparator):
               pass

           def _getValue(self):
               return self._value

           def _setValue(self, value):
               setattr(self, '_value', value)

           value = property(_getValue, _setValue)

        mapper(User, users, properties={
            'uid':synonym('id'),
            'foobar':comparable_property(User.Comparator,User.value),
        })
        
        sess = create_session()
        u = User()
        u.name = 'ed'
        sess.add(u)
        sess.flush()
        sess.expunge(u)
        sess.merge(u)

    @testing.resolve_artifact_names
    def test_cascade_doesnt_blowaway_manytoone(self):
        """a merge test that was fixed by [ticket:1202]"""
        
        s = Session()
        
        mapper(Address, addresses)
        mapper(User, users, properties={
            'addresses':relationship(Address,backref='user')
        })

        u1 = s.merge(User(id=1, name='ed'))
        a1 = Address(user=u1, email_address='x')
        s.add(a1)
        
        before_id = id(a1.user)
        
        # autoflushes a1, u1
        u2 = s.merge(User(id=1, name='jack'))
        a2 = Address(user=u2, email_address='x')
        after_id = id(a1.user)
        other_id = id(a2.user)
        eq_(before_id, other_id)
        eq_(after_id, other_id)
        eq_(before_id, after_id)
        eq_(a1.user, a2.user)
            
    @testing.resolve_artifact_names
    def test_cascades_dont_autoflush(self):
        sess = create_session(autoflush=True)
        m = mapper(User, users, properties={
            'addresses':relationship(mapper(Address, addresses),backref='user')})
        user = User(id=8, name='fred', addresses=[Address(email_address='user')])
        merged_user = sess.merge(user)
        assert merged_user in sess.new
        sess.flush()
        assert merged_user not in sess.new

    @testing.resolve_artifact_names
    def test_cascades_dont_autoflush_2(self):
        mapper(User, users, properties={
            'addresses':relationship(Address,
                        backref='user',
                                 cascade="all, delete-orphan")
        })
        mapper(Address, addresses)

        u = User(id=7, name='fred', addresses=[
            Address(id=1, email_address='fred1'),
        ])
        sess = create_session(autoflush=True, autocommit=False)
        sess.add(u)
        sess.commit()

        sess.expunge_all()

        u = User(id=7, name='fred', addresses=[
            Address(id=1, email_address='fred1'),
            Address(id=2, email_address='fred2'),
        ])
        sess.merge(u)
        assert sess.autoflush
        sess.commit()

    @testing.resolve_artifact_names
    def test_dont_expire_pending(self):
        """test that pending instances aren't expired during a merge."""
        
        mapper(User, users)
        u = User(id=7)
        sess = create_session(autoflush=True, autocommit=False)
        u = sess.merge(u)
        assert not bool(attributes.instance_state(u).expired_attributes)
        def go():
            eq_(u.name, None)
        self.assert_sql_count(testing.db, go, 0)
    
    @testing.resolve_artifact_names
    def test_option_state(self):
        """test that the merged takes on the MapperOption characteristics
        of that which is merged.
        
        """
        class Option(MapperOption):
            propagate_to_loaders = True
            
        opt1, opt2 = Option(), Option()

        sess = sessionmaker()()
        
        umapper = mapper(User, users)
        
        sess.add_all([
            User(id=1, name='u1'),
            User(id=2, name='u2'),
        ])
        sess.commit()
        
        sess2 = sessionmaker()()
        s2_users = sess2.query(User).options(opt2).all()
        
        # test 1.  no options are replaced by merge options
        sess = sessionmaker()()
        s1_users = sess.query(User).all()
        
        for u in s1_users:
            ustate = attributes.instance_state(u)
            eq_(ustate.load_path, ())
            eq_(ustate.load_options, set())
            
        for u in s2_users:
            sess.merge(u)

        for u in s1_users:
            ustate = attributes.instance_state(u)
            eq_(ustate.load_path, (umapper, ))
            eq_(ustate.load_options, set([opt2]))
        
        # test 2.  present options are replaced by merge options
        sess = sessionmaker()()
        s1_users = sess.query(User).options(opt1).all()
        for u in s1_users:
            ustate = attributes.instance_state(u)
            eq_(ustate.load_path, (umapper, ))
            eq_(ustate.load_options, set([opt1]))

        for u in s2_users:
            sess.merge(u)
            
        for u in s1_users:
            ustate = attributes.instance_state(u)
            eq_(ustate.load_path, (umapper, ))
            eq_(ustate.load_options, set([opt2]))
        

class MutableMergeTest(_base.MappedTest):
    @classmethod
    def define_tables(cls, metadata):
        Table("data", metadata, 
            Column('id', Integer, primary_key=True, test_needs_autoincrement=True),
            Column('data', PickleType(comparator=operator.eq))
        )
    
    @classmethod
    def setup_classes(cls):
        class Data(_base.ComparableEntity):
            pass
    
    @testing.resolve_artifact_names
    def test_list(self):
        mapper(Data, data)
        sess = sessionmaker()()
        d = Data(data=["this", "is", "a", "list"])
        
        sess.add(d)
        sess.commit()
        
        d2 = Data(id=d.id, data=["this", "is", "another", "list"])
        d3 = sess.merge(d2)
        eq_(d3.data, ["this", "is", "another", "list"])
        
        
        
class CompositeNullPksTest(_base.MappedTest):
    @classmethod
    def define_tables(cls, metadata):
        Table("data", metadata, 
            Column('pk1', String(10), primary_key=True),
            Column('pk2', String(10), primary_key=True),
        )
    
    @classmethod
    def setup_classes(cls):
        class Data(_base.ComparableEntity):
            pass
    
    @testing.resolve_artifact_names
    def test_merge_allow_partial(self):
        mapper(Data, data)
        sess = sessionmaker()()
        
        d1 = Data(pk1="someval", pk2=None)
        
        def go():
            return sess.merge(d1)
        self.assert_sql_count(testing.db, go, 1)

    @testing.resolve_artifact_names
    def test_merge_disallow_partial(self):
        mapper(Data, data, allow_partial_pks=False)
        sess = sessionmaker()()

        d1 = Data(pk1="someval", pk2=None)

        def go():
            return sess.merge(d1)
        self.assert_sql_count(testing.db, go, 0)
    
<|MERGE_RESOLUTION|>--- conflicted
+++ resolved
@@ -11,12 +11,8 @@
 from sqlalchemy.orm.interfaces import MapperOption
 from test.lib.testing import eq_, ne_
 from test.orm import _base, _fixtures
-<<<<<<< HEAD
-from sqlalchemy.test.schema import Table, Column
 from sqlalchemy import event
-=======
 from test.lib.schema import Table, Column
->>>>>>> fd4f3964
 
 class MergeTest(_fixtures.FixtureTest):
     """Session.merge() functionality"""
