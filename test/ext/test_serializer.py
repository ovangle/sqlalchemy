--- conflicted
+++ resolved
@@ -8,13 +8,8 @@
 from test.lib.schema import Table
 from test.lib.schema import Column
 from sqlalchemy.orm import relationship, sessionmaker, scoped_session, \
-<<<<<<< HEAD
     class_mapper, mapper, joinedload, configure_mappers, aliased
-from sqlalchemy.test.testing import eq_
-=======
-    class_mapper, mapper, joinedload, compile_mappers, aliased
 from test.lib.testing import eq_
->>>>>>> fd4f3964
 from test.orm._base import ComparableEntity, MappedTest
 
 
