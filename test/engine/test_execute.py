from test.lib.testing import eq_, assert_raises
import re
from sqlalchemy.interfaces import ConnectionProxy
from sqlalchemy import MetaData, Integer, String, INT, VARCHAR, func, \
<<<<<<< HEAD
    bindparam, select, event
from sqlalchemy.test.schema import Table, Column
=======
    bindparam, select
from test.lib.schema import Table, Column
>>>>>>> fd4f3964
import sqlalchemy as tsa
from test.lib import TestBase, testing, engines
import logging
from sqlalchemy.dialects.oracle.zxjdbc import ReturningParam

users, metadata = None, None
class ExecuteTest(TestBase):
    @classmethod
    def setup_class(cls):
        global users, users_autoinc, metadata
        metadata = MetaData(testing.db)
        users = Table('users', metadata,
            Column('user_id', INT, primary_key = True, autoincrement=False),
            Column('user_name', VARCHAR(20)),
        )
        users_autoinc = Table('users_autoinc', metadata,
            Column('user_id', INT, primary_key = True,
                                    test_needs_autoincrement=True),
            Column('user_name', VARCHAR(20)),
        )
        metadata.create_all()

    @engines.close_first
    def teardown(self):
        testing.db.connect().execute(users.delete())
        
    @classmethod
    def teardown_class(cls):
        metadata.drop_all()

    @testing.fails_on_everything_except('firebird', 'maxdb',
                                        'sqlite', '+pyodbc',
                                        '+mxodbc', '+zxjdbc', 'mysql+oursql',
                                        'informix+informixdb')
    def test_raw_qmark(self):
        for conn in testing.db, testing.db.connect():
            conn.execute('insert into users (user_id, user_name) '
                         'values (?, ?)', (1, 'jack'))
            conn.execute('insert into users (user_id, user_name) '
                         'values (?, ?)', [2, 'fred'])
            conn.execute('insert into users (user_id, user_name) '
                         'values (?, ?)', [3, 'ed'], [4, 'horse'])
            conn.execute('insert into users (user_id, user_name) '
                         'values (?, ?)', (5, 'barney'), (6, 'donkey'))
            conn.execute('insert into users (user_id, user_name) '
                         'values (?, ?)', 7, 'sally')
            res = conn.execute('select * from users order by user_id')
            assert res.fetchall() == [
                (1, 'jack'),
                (2, 'fred'),
                (3, 'ed'),
                (4, 'horse'),
                (5, 'barney'),
                (6, 'donkey'),
                (7, 'sally'),
                ]
            conn.execute('delete from users')

    # some psycopg2 versions bomb this.
    @testing.fails_on_everything_except('mysql+mysqldb',
            'mysql+mysqlconnector', 'postgresql')
    @testing.fails_on('postgresql+zxjdbc', 'sprintf not supported')
    def test_raw_sprintf(self):
        for conn in testing.db, testing.db.connect():
            conn.execute('insert into users (user_id, user_name) '
                         'values (%s, %s)', [1, 'jack'])
            conn.execute('insert into users (user_id, user_name) '
                         'values (%s, %s)', [2, 'ed'], [3, 'horse'])
            conn.execute('insert into users (user_id, user_name) '
                         'values (%s, %s)', 4, 'sally')
            conn.execute('insert into users (user_id) values (%s)', 5)
            res = conn.execute('select * from users order by user_id')
            assert res.fetchall() == [(1, 'jack'), (2, 'ed'), (3,
                    'horse'), (4, 'sally'), (5, None)]
            conn.execute('delete from users')

    # pyformat is supported for mysql, but skipping because a few driver
    # versions have a bug that bombs out on this test. (1.2.2b3,
    # 1.2.2c1, 1.2.2)

    @testing.skip_if(lambda : testing.against('mysql+mysqldb'),
                     'db-api flaky')
    @testing.fails_on_everything_except('postgresql+psycopg2',
            'postgresql+pypostgresql', 'mysql+mysqlconnector')
    def test_raw_python(self):
        for conn in testing.db, testing.db.connect():
            conn.execute('insert into users (user_id, user_name) '
                         'values (%(id)s, %(name)s)', {'id': 1, 'name'
                         : 'jack'})
            conn.execute('insert into users (user_id, user_name) '
                         'values (%(id)s, %(name)s)', {'id': 2, 'name'
                         : 'ed'}, {'id': 3, 'name': 'horse'})
            conn.execute('insert into users (user_id, user_name) '
                         'values (%(id)s, %(name)s)', id=4, name='sally'
                         )
            res = conn.execute('select * from users order by user_id')
            assert res.fetchall() == [(1, 'jack'), (2, 'ed'), (3,
                    'horse'), (4, 'sally')]
            conn.execute('delete from users')

    @testing.fails_on_everything_except('sqlite', 'oracle+cx_oracle', 'informix+informixdb')
    def test_raw_named(self):
        for conn in testing.db, testing.db.connect():
            conn.execute('insert into users (user_id, user_name) '
                         'values (:id, :name)', {'id': 1, 'name': 'jack'
                         })
            conn.execute('insert into users (user_id, user_name) '
                         'values (:id, :name)', {'id': 2, 'name': 'ed'
                         }, {'id': 3, 'name': 'horse'})
            conn.execute('insert into users (user_id, user_name) '
                         'values (:id, :name)', id=4, name='sally')
            res = conn.execute('select * from users order by user_id')
            assert res.fetchall() == [(1, 'jack'), (2, 'ed'), (3,
                    'horse'), (4, 'sally')]
            conn.execute('delete from users')

    def test_exception_wrapping(self):
        for conn in testing.db, testing.db.connect():
            try:
                conn.execute('osdjafioajwoejoasfjdoifjowejfoawejqoijwef'
                             )
                assert False
            except tsa.exc.DBAPIError:
                assert True

    def test_empty_insert(self):
        """test that execute() interprets [] as a list with no params"""

        result = \
            testing.db.execute(users_autoinc.insert().
                        values(user_name=bindparam('name')), [])
        eq_(testing.db.execute(users_autoinc.select()).fetchall(), [(1,
            None)])

    def test_engine_level_options(self):
        eng = engines.testing_engine(options={'execution_options'
                : {'foo': 'bar'}})
        conn = eng.contextual_connect()
        eq_(conn._execution_options['foo'], 'bar')
        eq_(conn.execution_options(bat='hoho')._execution_options['foo'
            ], 'bar')
        eq_(conn.execution_options(bat='hoho')._execution_options['bat'
            ], 'hoho')
        eq_(conn.execution_options(foo='hoho')._execution_options['foo'
            ], 'hoho')
        eng.update_execution_options(foo='hoho')
        conn = eng.contextual_connect()
        eq_(conn._execution_options['foo'], 'hoho')
        

class CompiledCacheTest(TestBase):
    @classmethod
    def setup_class(cls):
        global users, metadata
        metadata = MetaData(testing.db)
        users = Table('users', metadata,
            Column('user_id', INT, primary_key=True,
                            test_needs_autoincrement=True),
            Column('user_name', VARCHAR(20)),
        )
        metadata.create_all()

    @engines.close_first
    def teardown(self):
        testing.db.connect().execute(users.delete())
        
    @classmethod
    def teardown_class(cls):
        metadata.drop_all()
    
    def test_cache(self):
        conn = testing.db.connect()
        cache = {}
        cached_conn = conn.execution_options(compiled_cache=cache)
        
        ins = users.insert()
        cached_conn.execute(ins, {'user_name':'u1'})
        cached_conn.execute(ins, {'user_name':'u2'})
        cached_conn.execute(ins, {'user_name':'u3'})
        assert len(cache) == 1
        eq_(conn.execute("select count(*) from users").scalar(), 3)
    
class LoggingNameTest(TestBase):
    def _assert_names_in_execute(self, eng, eng_name, pool_name):
        eng.execute(select([1]))
        for name in [b.name for b in self.buf.buffer]:
            assert name in (
                'sqlalchemy.engine.base.Engine.%s' % eng_name,
                'sqlalchemy.pool.%s.%s' % 
                    (eng.pool.__class__.__name__, pool_name)
            )

    def _assert_no_name_in_execute(self, eng):
        eng.execute(select([1]))
        for name in [b.name for b in self.buf.buffer]:
            assert name in (
                'sqlalchemy.engine.base.Engine',
                'sqlalchemy.pool.%s' % eng.pool.__class__.__name__
            )
    
    def _named_engine(self, **kw):
        options = {
            'logging_name':'myenginename',
            'pool_logging_name':'mypoolname'
        }
        options.update(kw)
        return engines.testing_engine(options=options)

    def _unnamed_engine(self, **kw):
        return engines.testing_engine(options=kw)

    def setup(self):
        self.buf = logging.handlers.BufferingHandler(100)
        for log in [
            logging.getLogger('sqlalchemy.engine'),
            logging.getLogger('sqlalchemy.pool')
        ]:
            log.addHandler(self.buf)

    def teardown(self):
        for log in [
            logging.getLogger('sqlalchemy.engine'),
            logging.getLogger('sqlalchemy.pool')
        ]:
            log.removeHandler(self.buf)
        
    def test_named_logger_names(self):
        eng = self._named_engine()
        eq_(eng.logging_name, "myenginename")
        eq_(eng.pool.logging_name, "mypoolname")
        
    def test_named_logger_names_after_dispose(self):
        eng = self._named_engine()
        eng.execute(select([1]))
        eng.dispose()
        eq_(eng.logging_name, "myenginename")
        eq_(eng.pool.logging_name, "mypoolname")
    
    def test_unnamed_logger_names(self):
        eng = self._unnamed_engine()
        eq_(eng.logging_name, None)
        eq_(eng.pool.logging_name, None)
    
    def test_named_logger_execute(self):
        eng = self._named_engine()
        self._assert_names_in_execute(eng, "myenginename", "mypoolname")

    def test_named_logger_echoflags_execute(self):
        eng = self._named_engine(echo='debug', echo_pool='debug')
        self._assert_names_in_execute(eng, "myenginename", "mypoolname")

    def test_named_logger_execute_after_dispose(self):
        eng = self._named_engine()
        eng.execute(select([1]))
        eng.dispose()
        self._assert_names_in_execute(eng, "myenginename", "mypoolname")

    def test_unnamed_logger_execute(self):
        eng = self._unnamed_engine()
        self._assert_no_name_in_execute(eng)

    def test_unnamed_logger_echoflags_execute(self):
        eng = self._unnamed_engine(echo='debug', echo_pool='debug')
        self._assert_no_name_in_execute(eng)

class EchoTest(TestBase):
    
    def setup(self):
        self.level = logging.getLogger('sqlalchemy.engine').level
        logging.getLogger('sqlalchemy.engine').setLevel(logging.WARN)
        self.buf = logging.handlers.BufferingHandler(100)
        logging.getLogger('sqlalchemy.engine').addHandler(self.buf)
    
    def teardown(self):
        logging.getLogger('sqlalchemy.engine').removeHandler(self.buf)
        logging.getLogger('sqlalchemy.engine').setLevel(self.level)
    
    def testing_engine(self):
        e = engines.testing_engine()
        
        # do an initial execute to clear out 'first connect'
        # messages
        e.execute("select 10")
        self.buf.flush()
        
        return e
        
    def test_levels(self):
        e1 = engines.testing_engine()

        eq_(e1._should_log_info(), False)
        eq_(e1._should_log_debug(), False)
        eq_(e1.logger.isEnabledFor(logging.INFO), False)
        eq_(e1.logger.getEffectiveLevel(), logging.WARN)

        e1.echo = True
        eq_(e1._should_log_info(), True)
        eq_(e1._should_log_debug(), False)
        eq_(e1.logger.isEnabledFor(logging.INFO), True)
        eq_(e1.logger.getEffectiveLevel(), logging.INFO)

        e1.echo = 'debug'
        eq_(e1._should_log_info(), True)
        eq_(e1._should_log_debug(), True)
        eq_(e1.logger.isEnabledFor(logging.DEBUG), True)
        eq_(e1.logger.getEffectiveLevel(), logging.DEBUG)
        
        e1.echo = False
        eq_(e1._should_log_info(), False)
        eq_(e1._should_log_debug(), False)
        eq_(e1.logger.isEnabledFor(logging.INFO), False)
        eq_(e1.logger.getEffectiveLevel(), logging.WARN)
        
    def test_echo_flag_independence(self):
        """test the echo flag's independence to a specific engine."""

        e1 = self.testing_engine()
        e2 = self.testing_engine()
        
        e1.echo = True
        e1.execute(select([1]))
        e2.execute(select([2]))
        
        e1.echo = False
        e1.execute(select([3]))
        e2.execute(select([4]))
        
        e2.echo = True
        e1.execute(select([5]))
        e2.execute(select([6]))
        
        assert self.buf.buffer[0].getMessage().startswith("SELECT 1")
        assert self.buf.buffer[2].getMessage().startswith("SELECT 6")
        assert len(self.buf.buffer) == 4
    
class ResultProxyTest(TestBase):
    def test_nontuple_row(self):
        """ensure the C version of BaseRowProxy handles 
        duck-type-dependent rows."""
        
        from sqlalchemy.engine import RowProxy

        class MyList(object):
            def __init__(self, l):
                self.l = l

            def __len__(self):
                return len(self.l)

            def __getitem__(self, i):
                return list.__getitem__(self.l, i)

        proxy = RowProxy(object(), MyList(['value']), [None], {'key'
                         : (None, 0), 0: (None, 0)})
        eq_(list(proxy), ['value'])
        eq_(proxy[0], 'value')
        eq_(proxy['key'], 'value')

    @testing.provide_metadata
    def test_no_rowcount_on_selects_inserts(self):
        """assert that rowcount is only called on deletes and updates.

        This because cursor.rowcount can be expensive on some dialects
        such as Firebird.

        """

        engine = engines.testing_engine()
        metadata.bind = engine
        
        t = Table('t1', metadata,
            Column('data', String(10))
        )
        metadata.create_all()

        class BreakRowcountMixin(object):
            @property
            def rowcount(self):
                assert False
        
        execution_ctx_cls = engine.dialect.execution_ctx_cls
        engine.dialect.execution_ctx_cls = type("FakeCtx", 
                                            (BreakRowcountMixin, 
                                            execution_ctx_cls), 
                                            {})

        try:
            r = t.insert().execute({'data': 'd1'}, {'data': 'd2'},
                                   {'data': 'd3'})
            eq_(t.select().execute().fetchall(), [('d1', ), ('d2', ),
                ('d3', )])
            assert_raises(AssertionError, t.update().execute, {'data'
                          : 'd4'})
            assert_raises(AssertionError, t.delete().execute)
        finally:
            engine.dialect.execution_ctx_cls = execution_ctx_cls

    @testing.requires.python26
    def test_rowproxy_is_sequence(self):
        import collections
        from sqlalchemy.engine import RowProxy

        row = RowProxy(object(), ['value'], [None], {'key'
                         : (None, 0), 0: (None, 0)})
        assert isinstance(row, collections.Sequence)
    
    @testing.requires.cextensions
    def test_row_c_sequence_check(self):
        import csv
        import collections
        from StringIO import StringIO
        
        metadata = MetaData()
        metadata.bind = 'sqlite://'
        users = Table('users', metadata,
            Column('id', Integer, primary_key=True),
            Column('name', String(40)),
        )
        users.create()

        users.insert().execute(name='Test')
        row = users.select().execute().fetchone()

        s = StringIO()
        writer = csv.writer(s)
        # csv performs PySequenceCheck call
        writer.writerow(row)
        assert s.getvalue().strip() == '1,Test'

class EngineEventsTest(TestBase):

    def _assert_stmts(self, expected, received):
        for stmt, params, posn in expected:
            if not received:
                assert False
            while received:
                teststmt, testparams, testmultiparams = \
                    received.pop(0)
                teststmt = re.compile(r'[\n\t ]+', re.M).sub(' ',
                        teststmt).strip()
                if teststmt.startswith(stmt) and (testparams
                        == params or testparams == posn):
                    break

    @testing.fails_on('firebird', 'Data type unknown')
    def test_execute_events(self):

        stmts = []
        cursor_stmts = []

        def execute(conn, clauseelement, multiparams,
                                                    params ):
            stmts.append((str(clauseelement), params, multiparams))

        def cursor_execute(conn, cursor, statement, parameters, 
                                context, executemany):
            cursor_stmts.append((str(statement), parameters, None))


        for engine in [
            engines.testing_engine(options=dict(implicit_returning=False)), 
            engines.testing_engine(options=dict(implicit_returning=False,
                                   strategy='threadlocal'))
            ]:
            event.listen(execute, 'on_before_execute', engine)
            event.listen(cursor_execute, 'on_before_cursor_execute', engine)
            
            m = MetaData(engine)
            t1 = Table('t1', m, 
                Column('c1', Integer, primary_key=True), 
                Column('c2', String(50), default=func.lower('Foo'),
                                            primary_key=True)
            )
            m.create_all()
            try:
                t1.insert().execute(c1=5, c2='some data')
                t1.insert().execute(c1=6)
                eq_(engine.execute('select * from t1').fetchall(), [(5,
                    'some data'), (6, 'foo')])
            finally:
                m.drop_all()
            engine.dispose()
            compiled = [('CREATE TABLE t1', {}, None),
                        ('INSERT INTO t1 (c1, c2)', {'c2': 'some data',
                        'c1': 5}, None), ('INSERT INTO t1 (c1, c2)',
                        {'c1': 6}, None), ('select * from t1', {},
                        None), ('DROP TABLE t1', {}, None)]
            if not testing.against('oracle+zxjdbc'):  # or engine.dialect.pr
                                                      # eexecute_pk_sequence
                                                      # s:
                cursor = [
                    ('CREATE TABLE t1', {}, ()),
                    ('INSERT INTO t1 (c1, c2)', {'c2': 'some data', 'c1'
                     : 5}, (5, 'some data')),
                    ('SELECT lower', {'lower_2': 'Foo'}, ('Foo', )),
                    ('INSERT INTO t1 (c1, c2)', {'c2': 'foo', 'c1': 6},
                     (6, 'foo')),
                    ('select * from t1', {}, ()),
                    ('DROP TABLE t1', {}, ()),
                    ]
            else:
                insert2_params = 6, 'Foo'
                if testing.against('oracle+zxjdbc'):
                    insert2_params += (ReturningParam(12), )
                cursor = [('CREATE TABLE t1', {}, ()),
                          ('INSERT INTO t1 (c1, c2)', {'c2': 'some data'
                          , 'c1': 5}, (5, 'some data')),
                          ('INSERT INTO t1 (c1, c2)', {'c1': 6,
                          'lower_2': 'Foo'}, insert2_params),
                          ('select * from t1', {}, ()), ('DROP TABLE t1'
                          , {}, ())]  # bind param name 'lower_2' might
                                      # be incorrect
            self._assert_stmts(compiled, stmts)
            self._assert_stmts(cursor, cursor_stmts)

    def test_options(self):
        canary = []
        def on_execute(conn, *args, **kw):
            canary.append('execute')
            
        def on_cursor_execute(conn, *args, **kw):
            canary.append('cursor_execute')
            
        engine = engines.testing_engine()
        event.listen(on_execute, 'on_before_execute', engine)
        event.listen(on_cursor_execute, 'on_before_cursor_execute', engine)
        conn = engine.connect()
        c2 = conn.execution_options(foo='bar')
        eq_(c2._execution_options, {'foo':'bar'})
        c2.execute(select([1]))
        c3 = c2.execution_options(bar='bat')
        eq_(c3._execution_options, {'foo':'bar', 'bar':'bat'})
        eq_(canary, ['execute', 'cursor_execute'])

    def test_retval_flag(self):
        canary = []
        def tracker(name):
            def go(conn, *args, **kw):
                canary.append(name)
            return go

        def on_execute(conn, clauseelement, multiparams, params):
            canary.append('execute')
            return clauseelement, multiparams, params
            
        def on_cursor_execute(conn, cursor, statement, 
                        parameters, context, executemany):
            canary.append('cursor_execute')
            return statement, parameters
            
        engine = engines.testing_engine()
        
        assert_raises(
            tsa.exc.ArgumentError,
            event.listen, tracker("on_begin"), "on_begin", engine, retval=True
        )
        
        event.listen(on_execute, "on_before_execute", engine, retval=True)
        event.listen(on_cursor_execute, "on_before_cursor_execute", engine, retval=True)
        engine.execute("select 1")
        eq_(
            canary, ['execute', 'cursor_execute']
        )
        
        
        
    def test_transactional(self):
        canary = []
        def tracker(name):
            def go(conn, *args, **kw):
                canary.append(name)
            return go
            
        engine = engines.testing_engine()
        event.listen(tracker('execute'), 'on_before_execute', engine)
        event.listen(tracker('cursor_execute'), 'on_before_cursor_execute', engine)
        event.listen(tracker('begin'), 'on_begin', engine)
        event.listen(tracker('commit'), 'on_commit', engine)
        event.listen(tracker('rollback'), 'on_rollback', engine)
        
        conn = engine.connect()
        trans = conn.begin()
        conn.execute(select([1]))
        trans.rollback()
        trans = conn.begin()
        conn.execute(select([1]))
        trans.commit()

        eq_(canary, [
            'begin', 'execute', 'cursor_execute', 'rollback',
            'begin', 'execute', 'cursor_execute', 'commit',
            ])

    @testing.requires.savepoints
    @testing.requires.two_phase_transactions
    def test_transactional_advanced(self):
        canary = []
        def tracker(name):
            def go(*args, **kw):
                canary.append(name)
            return go
            
        engine = engines.testing_engine()
        for name in ['begin', 'savepoint', 
                    'rollback_savepoint', 'release_savepoint',
                    'rollback', 'begin_twophase', 
                       'prepare_twophase', 'commit_twophase']:
            event.listen(tracker(name), 'on_%s' % name, engine)

        conn = engine.connect()

        trans = conn.begin()
        trans2 = conn.begin_nested()
        conn.execute(select([1]))
        trans2.rollback()
        trans2 = conn.begin_nested()
        conn.execute(select([1]))
        trans2.commit()
        trans.rollback()

        trans = conn.begin_twophase()
        conn.execute(select([1]))
        trans.prepare()
        trans.commit()

        eq_(canary, ['begin', 'savepoint', 
                    'rollback_savepoint', 'savepoint', 'release_savepoint',
                    'rollback', 'begin_twophase', 
                       'prepare_twophase', 'commit_twophase']
        )
    
        
class ProxyConnectionTest(TestBase):
    """These are the same tests as EngineEventsTest, except using
    the deprecated ConnectionProxy interface.
    
    """
    
    @testing.uses_deprecated(r'.*Use event.listen')
    @testing.fails_on('firebird', 'Data type unknown')
    def test_proxy(self):
        
        stmts = []
        cursor_stmts = []
        
        class MyProxy(ConnectionProxy):
            def execute(
                self,
                conn,
                execute,
                clauseelement,
                *multiparams,
                **params
                ):
                stmts.append((str(clauseelement), params, multiparams))
                return execute(clauseelement, *multiparams, **params)

            def cursor_execute(
                self,
                execute,
                cursor,
                statement,
                parameters,
                context,
                executemany,
                ):
                cursor_stmts.append((str(statement), parameters, None))
                return execute(cursor, statement, parameters, context)
        
        def assert_stmts(expected, received):
            for stmt, params, posn in expected:
                if not received:
                    assert False
                while received:
                    teststmt, testparams, testmultiparams = \
                        received.pop(0)
                    teststmt = re.compile(r'[\n\t ]+', re.M).sub(' ',
                            teststmt).strip()
                    if teststmt.startswith(stmt) and (testparams
                            == params or testparams == posn):
                        break

        for engine in \
            engines.testing_engine(options=dict(implicit_returning=False,
                                   proxy=MyProxy())), \
            engines.testing_engine(options=dict(implicit_returning=False,
                                   proxy=MyProxy(),
                                   strategy='threadlocal')):
            m = MetaData(engine)
            t1 = Table('t1', m, 
                Column('c1', Integer, primary_key=True), 
                Column('c2', String(50), default=func.lower('Foo'),
                                            primary_key=True)
            )
            m.create_all()
            try:
                t1.insert().execute(c1=5, c2='some data')
                t1.insert().execute(c1=6)
                eq_(engine.execute('select * from t1').fetchall(), [(5,
                    'some data'), (6, 'foo')])
            finally:
                m.drop_all()
            engine.dispose()
            compiled = [('CREATE TABLE t1', {}, None),
                        ('INSERT INTO t1 (c1, c2)', {'c2': 'some data',
                        'c1': 5}, None), ('INSERT INTO t1 (c1, c2)',
                        {'c1': 6}, None), ('select * from t1', {},
                        None), ('DROP TABLE t1', {}, None)]
            if not testing.against('oracle+zxjdbc'):  # or engine.dialect.pr
                                                      # eexecute_pk_sequence
                                                      # s:
                cursor = [
                    ('CREATE TABLE t1', {}, ()),
                    ('INSERT INTO t1 (c1, c2)', {'c2': 'some data', 'c1'
                     : 5}, (5, 'some data')),
                    ('SELECT lower', {'lower_2': 'Foo'}, ('Foo', )),
                    ('INSERT INTO t1 (c1, c2)', {'c2': 'foo', 'c1': 6},
                     (6, 'foo')),
                    ('select * from t1', {}, ()),
                    ('DROP TABLE t1', {}, ()),
                    ]
            else:
                insert2_params = 6, 'Foo'
                if testing.against('oracle+zxjdbc'):
                    insert2_params += (ReturningParam(12), )
                cursor = [('CREATE TABLE t1', {}, ()),
                          ('INSERT INTO t1 (c1, c2)', {'c2': 'some data'
                          , 'c1': 5}, (5, 'some data')),
                          ('INSERT INTO t1 (c1, c2)', {'c1': 6,
                          'lower_2': 'Foo'}, insert2_params),
                          ('select * from t1', {}, ()), ('DROP TABLE t1'
                          , {}, ())]  # bind param name 'lower_2' might
                                      # be incorrect
            assert_stmts(compiled, stmts)
            assert_stmts(cursor, cursor_stmts)
    
    @testing.uses_deprecated(r'.*Use event.listen')
    def test_options(self):
        canary = []
        class TrackProxy(ConnectionProxy):
            def __getattribute__(self, key):
                fn = object.__getattribute__(self, key)
                def go(*arg, **kw):
                    canary.append(fn.__name__)
                    return fn(*arg, **kw)
                return go
        engine = engines.testing_engine(options={'proxy':TrackProxy()})
        conn = engine.connect()
        c2 = conn.execution_options(foo='bar')
        eq_(c2._execution_options, {'foo':'bar'})
        c2.execute(select([1]))
        c3 = c2.execution_options(bar='bat')
        eq_(c3._execution_options, {'foo':'bar', 'bar':'bat'})
        eq_(canary, ['execute', 'cursor_execute'])
        
        
    @testing.uses_deprecated(r'.*Use event.listen')
    def test_transactional(self):
        canary = []
        class TrackProxy(ConnectionProxy):
            def __getattribute__(self, key):
                fn = object.__getattribute__(self, key)
                def go(*arg, **kw):
                    canary.append(fn.__name__)
                    return fn(*arg, **kw)
                return go

        engine = engines.testing_engine(options={'proxy':TrackProxy()})
        conn = engine.connect()
        trans = conn.begin()
        conn.execute(select([1]))
        trans.rollback()
        trans = conn.begin()
        conn.execute(select([1]))
        trans.commit()
        
        eq_(canary, [
            'begin', 'execute', 'cursor_execute', 'rollback',
            'begin', 'execute', 'cursor_execute', 'commit',
            ])
        
    @testing.uses_deprecated(r'.*Use event.listen')
    @testing.requires.savepoints
    @testing.requires.two_phase_transactions
    def test_transactional_advanced(self):
        canary = []
        class TrackProxy(ConnectionProxy):
            def __getattribute__(self, key):
                fn = object.__getattribute__(self, key)
                def go(*arg, **kw):
                    canary.append(fn.__name__)
                    return fn(*arg, **kw)
                return go

        engine = engines.testing_engine(options={'proxy':TrackProxy()})
        conn = engine.connect()
        
        trans = conn.begin()
        trans2 = conn.begin_nested()
        conn.execute(select([1]))
        trans2.rollback()
        trans2 = conn.begin_nested()
        conn.execute(select([1]))
        trans2.commit()
        trans.rollback()
        
        trans = conn.begin_twophase()
        conn.execute(select([1]))
        trans.prepare()
        trans.commit()

        canary = [t for t in canary if t not in ('cursor_execute', 'execute')]
        eq_(canary, ['begin', 'savepoint', 
                    'rollback_savepoint', 'savepoint', 'release_savepoint',
                    'rollback', 'begin_twophase', 
                       'prepare_twophase', 'commit_twophase']
        )
<|MERGE_RESOLUTION|>--- conflicted
+++ resolved
@@ -2,13 +2,8 @@
 import re
 from sqlalchemy.interfaces import ConnectionProxy
 from sqlalchemy import MetaData, Integer, String, INT, VARCHAR, func, \
-<<<<<<< HEAD
     bindparam, select, event
-from sqlalchemy.test.schema import Table, Column
-=======
-    bindparam, select
 from test.lib.schema import Table, Column
->>>>>>> fd4f3964
 import sqlalchemy as tsa
 from test.lib import TestBase, testing, engines
 import logging
