import re
import sys

from sqlalchemy import types as sqltypes
from sqlalchemy import util
from sqlalchemy.connectors.mxodbc import MxODBCConnector, MxNumeric, MxFloat
from sqlalchemy.dialects.mssql.pyodbc import MSExecutionContext_pyodbc
from sqlalchemy.dialects.mssql.base import MSExecutionContext, MSDialect, \
                                            MSSQLCompiler, MSSQLStrictCompiler

        
class MSExecutionContext_mxodbc(MSExecutionContext_pyodbc):
    """
    The pyodbc execution context is useful for enabling
    SELECT SCOPE_IDENTITY in cases where OUTPUT clause
    does not work (tables with insert triggers).
    """
    #todo - investigate whether the pyodbc execution context
    #       is really only being used in cases where OUTPUT
    #       won't work.

class MSDialect_mxodbc(MxODBCConnector, MSDialect):

    execution_ctx_cls = MSExecutionContext_mxodbc
<<<<<<< HEAD
    colspecs = util.update_copy(
        MSDialect.colspecs,
        {
        sqltypes.Numeric : MxNumeric,
        sqltypes.Float : MxFloat
        },
    )


=======
    
    # TODO: may want to use this only if FreeTDS is not in use,
    # since FreeTDS doesn't seem to use native binds.
    statement_compiler = MSSQLStrictCompiler
    
>>>>>>> 214ed623
    def __init__(self, description_encoding='latin-1', **params):
        super(MSDialect_mxodbc, self).__init__(**params)
        self.description_encoding = description_encoding

dialect = MSDialect_mxodbc
<|MERGE_RESOLUTION|>--- conflicted
+++ resolved
@@ -20,9 +20,12 @@
     #       won't work.
 
 class MSDialect_mxodbc(MxODBCConnector, MSDialect):
+    
+    # TODO: may want to use this only if FreeTDS is not in use,
+    # since FreeTDS doesn't seem to use native binds.
+    statement_compiler = MSSQLStrictCompiler
 
     execution_ctx_cls = MSExecutionContext_mxodbc
-<<<<<<< HEAD
     colspecs = util.update_copy(
         MSDialect.colspecs,
         {
@@ -31,14 +34,8 @@
         },
     )
 
+    
 
-=======
-    
-    # TODO: may want to use this only if FreeTDS is not in use,
-    # since FreeTDS doesn't seem to use native binds.
-    statement_compiler = MSSQLStrictCompiler
-    
->>>>>>> 214ed623
     def __init__(self, description_encoding='latin-1', **params):
         super(MSDialect_mxodbc, self).__init__(**params)
         self.description_encoding = description_encoding
