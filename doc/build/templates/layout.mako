--- conflicted
+++ resolved
@@ -91,38 +91,6 @@
 
 </%block>
 
-<<<<<<< HEAD
-
-<div id="docs-top-navigation-container" class="body-background">
-<div id="docs-header">
-    <div id="docs-version-header">
-        Release: <span class="version-num">${release}</span> | Release Date: ${release_date}
-    </div>
-
-    <h1>${docstitle|h}</h1>
-
-</div>
-<div id="docs-top-navigation">
-    <div id="docs-top-page-control" class="docs-navigation-links">
-        % if prevtopic:
-            <a href="${prevtopic['link']|h}" title="${prevtopic['title']}">Prev</a> |
-        % endif
-        % if nexttopic:
-            <a href="${nexttopic['link']|h}" title="${nexttopic['title']}">Next</a> |
-        % endif
-
-        <a href="${pathto('index')}">Contents</a> |
-        <a href="${pathto('genindex')}">Index</a>
-        % if pdf_url:
-        | <a href="${pdf_url}">PDF</a>
-        % endif
-
-        | <form class="search" action="${pathto('search')}" method="get">
-          <input type="text" name="q" size="12" /> <input type="submit" value="${_('Search')}" />
-          <input type="hidden" name="check_keywords" value="yes" />
-          <input type="hidden" name="area" value="default" />
-        </form>
-=======
 
 <div id="docs-top-navigation-container" class="body-background">
 <div id="docs-header">
@@ -204,7 +172,6 @@
 
         </div>
     % endif
->>>>>>> 5d37a937
 
     </div>
 
@@ -225,41 +192,6 @@
                 ${title}
             </%block>
         </h2>
-<<<<<<< HEAD
-    </div>
-
-</div>
-</div>
-
-<div id="docs-body-container">
-
-% if withsidebar:
-    <div id="docs-sidebar">
-
-    <h3><a href="${pathto('index')}">Table of Contents</a></h3>
-    ${toc}
-
-    % if prevtopic:
-    <h4>Previous Topic</h4>
-    <p>
-    <a href="${prevtopic['link']|h}" title="${_('previous chapter')}">${prevtopic['title']}</a>
-    </p>
-    % endif
-    % if nexttopic:
-    <h4>Next Topic</h4>
-    <p>
-    <a href="${nexttopic['link']|h}" title="${_('next chapter')}">${nexttopic['title']}</a>
-    </p>
-    % endif
-
-    % if rtd:
-    <h4>Project Versions</h4>
-    <ul class="version-listing">
-    </ul>
-    % endif
-
-=======
->>>>>>> 5d37a937
 
     </div>
     </%doc>
